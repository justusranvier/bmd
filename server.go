// Originally derived from: btcsuite/btcd/server.go
// Copyright (c) 2013-2015 Conformal Systems LLC.

// Copyright (c) 2015 Monetas.
// Use of this source code is governed by an ISC
// license that can be found in the LICENSE file.

package main

import (
	"crypto/rand"
	"encoding/binary"
	"errors"
	"fmt"
	"math"
	"net"
	"os/user"
	"runtime"
	"strings"
	"sync"
	"sync/atomic"
	"time"

	"github.com/monetas/bmd/addrmgr"
	"github.com/monetas/bmd/bmpeer"
	"github.com/monetas/bmd/database"
	"github.com/monetas/bmutil/wire"
)

const (
	// supportedServices describes which services are supported by the
	// server.
	supportedServices = wire.SFNodeNetwork

	// connectionRetryInterval is the amount of time to wait in between
	// retries when connecting to persistent peers.
	connectionRetryInterval = time.Second * 10

	// defaultMaxOutbound is the default number of max outbound peers.
	defaultMaxOutbound = 8

	MaxPeers    = 1000
	BanDuration = 1000000
	DefaultPort = 8444

	// DataDir specifies the path where bmd should store its data. $HOME would
	// be replaced with the home directory of the user that runs bmd.
	DataDir = "$HOME/.bmd"
)

// broadcastMsg provides the ability to house a bitcoin message to be broadcast
// to all connected peers except specified excluded peers.
type broadcastMsg struct {
	message      wire.Message
	excludePeers []*peer
}

// broadcastInventoryAdd is a type used to declare that the InvVect it contains
// needs to be added to the rebroadcast map
type broadcastInventoryAdd relayMsg

// broadcastInventoryDel is a type used to declare that the InvVect it contains
// needs to be removed from the rebroadcast map
type broadcastInventoryDel *wire.InvVect

// relayMsg packages an inventory vector along with the newly discovered
// inventory so the relay has access to that information.
type relayMsg struct {
	invVect *wire.InvVect
	data    interface{}
}

// The peerState is used by the server to keep track of what the peers it is
// connected to are up to.
type peerState struct {
	peers            map[*peer]struct{}
	outboundPeers    map[*peer]struct{}
	persistentPeers  map[*peer]struct{}
	banned           map[string]time.Time
	outboundGroups   map[string]int
	maxOutboundPeers int
}

func (p *peerState) Count() int {
	return len(p.peers) + len(p.outboundPeers) + len(p.persistentPeers)
}

func (p *peerState) OutboundCount() int {
	return len(p.outboundPeers) + len(p.persistentPeers)
}

func (p *peerState) NeedMoreOutbound() bool {
	return p.OutboundCount() < p.maxOutboundPeers &&
		p.Count() < MaxPeers
}

// forAllOutboundPeers is a helper function that runs closure on all outbound
// peers known to peerState.
<<<<<<< HEAD
func (p *peerState) forAllOutboundPeers(closure func(p *bmpeer.Peer)) {
	for e := p.outboundPeers.Front(); e != nil; e = e.Next() {
		closure(e.Value.(*bmpeer.Peer))
	}
	for e := p.persistentPeers.Front(); e != nil; e = e.Next() {
		closure(e.Value.(*bmpeer.Peer))
=======
func (p *peerState) forAllOutboundPeers(closure func(p *peer)) {
	for e := range p.outboundPeers {
		closure(e)
	}
	for e := range p.persistentPeers {
		closure(e)
>>>>>>> 79c218fb
	}
}

// forAllPeers is a helper function that runs closure on all peers known to
// peerState.
<<<<<<< HEAD
func (p *peerState) forAllPeers(closure func(p *bmpeer.Peer)) {
	for e := p.peers.Front(); e != nil; e = e.Next() {
		closure(e.Value.(*bmpeer.Peer))
=======
func (p *peerState) forAllPeers(closure func(p *peer)) {
	for e := range p.peers {
		closure(e)
>>>>>>> 79c218fb
	}
	p.forAllOutboundPeers(closure)
}

func newPeerState(maxOutbound int) *peerState {
	return &peerState{
		peers:            make(map[*peer]struct{}),
		persistentPeers:  make(map[*peer]struct{}),
		outboundPeers:    make(map[*peer]struct{}),
		banned:           make(map[string]time.Time),
		maxOutboundPeers: maxOutbound,
		outboundGroups:   make(map[string]int),
	}
}

type DefaultPeer struct {
	addr      string
	stream    uint32
	permanent bool
}

var defaultPeers []*DefaultPeer = []*DefaultPeer{
	&DefaultPeer{"5.45.99.75:8444", 1, true},
	&DefaultPeer{"75.167.159.54:8444", 1, true},
	&DefaultPeer{"95.165.168.168:8444", 1, true},
	&DefaultPeer{"85.180.139.241:8444", 1, true},
	&DefaultPeer{"158.222.211.81:8080", 1, true},
	&DefaultPeer{"178.62.12.187:8448", 1, true},
	&DefaultPeer{"24.188.198.204:8111", 1, true},
	&DefaultPeer{"109.147.204.113:1195", 1, true},
	&DefaultPeer{"178.11.46.221:8444", 1, true},
}

// server provides a bitmssage server for handling communications to and from
// bitcoin peers.
type server struct {
<<<<<<< HEAD
	nonce                uint64
	listeners            []bmpeer.Listener
	started              int32      // atomic
	shutdown             int32      // atomic
	shutdownSched        int32      // atomic
	bytesMutex           sync.Mutex // For the following two fields.
	addrManager          *addrmgr.AddrManager
	objectManager        *objectManager
	state                *peerState
	modifyRebroadcastInv chan interface{}
	newPeers             chan *bmpeer.Peer
	donePeers            chan *bmpeer.Peer
	banPeers             chan *bmpeer.Peer
	wakeup               chan struct{}
	query                chan interface{}
	relayInv             chan relayMsg
	broadcast            chan broadcastMsg
	wg                   sync.WaitGroup
	quit                 chan struct{}
	db		             database.Db
=======
	nonce         uint64
	listeners     []bmpeer.Listener
	started       int32 // atomic
	shutdown      int32 // atomic
	shutdownSched int32 // atomic
	addrManager   *addrmgr.AddrManager
	objectManager *objectManager
	state         *peerState
	newPeers      chan *peer
	donePeers     chan *peer
	banPeers      chan *peer
	wakeup        chan struct{}
	query         chan interface{}
	relayInv      chan relayMsg
	broadcast     chan broadcastMsg
	wg            sync.WaitGroup
	quit          chan struct{}
	db            database.Db
>>>>>>> 79c218fb
}

// randomUint16Number returns a random uint16 in a specified input range. Note
// that the range is in zeroth ordering; if you pass it 1800, you will get
// values from 0 to 1800.
func randomUint16Number(max uint16) uint16 {
	// In order to avoid modulo bias and ensure every possible outcome in
	// [0, max) has equal probability, the random number must be sampled
	// from a random source that has a range limited to a multiple of the
	// modulus.
	var randomNumber uint16
	var limitRange = (math.MaxUint16 / max) * max
	for {
		binary.Read(rand.Reader, binary.LittleEndian, &randomNumber)
		if randomNumber < limitRange {
			return (randomNumber % max)
		}
	}
}

// handleAddPeerMsg deals with adding new peers. It is invoked from the
// peerHandler goroutine.
func (s *server) handleAddPeerMsg(p *bmpeer.Peer) bool {
	if p == nil {
		return false
	}

	// Ignore new peers if we're shutting down.
	if atomic.LoadInt32(&s.shutdown) != 0 {
		p.Disconnect()
		return false
	}

	// Disconnect banned peers.
	host, _, err := net.SplitHostPort(p.Logic().Addr().String())
	if err != nil {
		p.Disconnect()
		return false
	}
	if banEnd, ok := s.state.banned[host]; ok {
		if time.Now().Before(banEnd) {
			p.Disconnect()
			return false
		}

		delete(s.state.banned, host)
	}

	// TODO: Check for max peers from a single IP.

	// Limit max number of total peers.
	if s.state.Count() >= MaxPeers {
		p.Disconnect()
		// TODO(oga) how to handle permanent peers here?
		// they should be rescheduled.
		return false
	}

	// Add the new peer and start it.
<<<<<<< HEAD
	if p.Logic().Inbound() {
		s.state.peers.PushBack(p)
		p.Start()
	} else {
		s.state.outboundGroups[addrmgr.GroupKey(p.Logic().NetAddress())]++
		if p.Persistent {
			s.state.persistentPeers.PushBack(p)
=======
	if p.inbound {
		s.state.peers[p] = struct{}{}
		p.Start()
	} else {
		s.state.outboundGroups[addrmgr.GroupKey(p.na)]++
		if p.persistent {
			s.state.persistentPeers[p] = struct{}{}
>>>>>>> 79c218fb
		} else {
			s.state.outboundPeers[p] = struct{}{}
		}
	}

	return true
}

// handleDonePeerMsg deals with peers that have signalled they are done. It is
// invoked from the peerHandler goroutine.
<<<<<<< HEAD
func (s *server) handleDonePeerMsg(p *bmpeer.Peer) {
	// TODO
	/*var list *list.List
=======
func (s *server) handleDonePeerMsg(p *peer) {
	var list map[*peer]struct{}
>>>>>>> 79c218fb
	if p.persistent {
		list = s.state.persistentPeers
	} else if p.inbound {
		list = s.state.peers
	} else {
		list = s.state.outboundPeers
	}
	for e := range list {
		if e == p {
			// Issue an asynchronous reconnect if the peer was a
			// persistent outbound connection.
			if !p.inbound && p.persistent && atomic.LoadInt32(&s.shutdown) == 0 {
<<<<<<< HEAD
				e.Value = newOutboundPeer(s, p.Addr(), true, p.retryCount+1, p.na.Stream)
=======
				e = newOutboundPeer(s, p.addr, true, p.retryCount+1, p.na.Stream)
>>>>>>> 79c218fb
				return
			}
			if !p.inbound {
				s.state.outboundGroups[addrmgr.GroupKey(p.na)]--
			}
			delete(list, e)
			return
		}
	}*/
	// If we get here it means that either we didn't know about the peer
	// or we purposefully deleted it.
}

// handleBanPeerMsg deals with banning peers. It is invoked from the
// peerHandler goroutine.
func (s *server) handleBanPeerMsg(p *bmpeer.Peer) {
	host, _, err := net.SplitHostPort(p.Logic().Addr().String())
	if err != nil {
		return
	}
	s.state.banned[host] = time.Now().Add(BanDuration)
}

// handleRelayInvMsg deals with relaying inventory to peers that are not already
// known to have it. It is invoked from the peerHandler goroutine.
// TODO
/*func (s *server) handleRelayInvMsg(msg relayMsg) {
	s.state.forAllPeers(func(p *peer) {
		if !p.Connected() {
			return
		}

		// Queue the inventory to be relayed with the next batch.
		// It will be ignored if the peer is already known to
		// have the inventory.
		p.sendQueue.QueueInventory(msg.invVect)
	})
}*/

// handleBroadcastMsg deals with broadcasting messages to peers. It is invoked
// from the peerHandler goroutine.
// TODO
func (s *server) handleBroadcastMsg(bmsg *broadcastMsg) {
	/*s.state.forAllPeers(func(p *bmpeer.Peer) {
		excluded := false
		for _, ep := range bmsg.excludePeers {
			if p == ep {
				excluded = true
			}
		}
		// Don't broadcast to still connecting outbound peers .
		if !p.Connected() {
			excluded = true
		}
		if !excluded {
			p.QueueMessage(bmsg.message)
		}
	})*/
}

type getConnCountMsg struct {
	reply chan int32
}

type addNodeMsg struct {
	addr      string
	stream    uint32
	permanent bool
	reply     chan error
}

type delNodeMsg struct {
	addr  string
	reply chan error
}

type getAddedNodesMsg struct {
	reply chan []*peer
}

// AddNewPeer adds an ip address to the peer handler and adds permanent connections
// to the set of persistant peers.
// This function exists to add initial peers to the address manager before the
// peerHandler go routine has entered its main loop.
func (s *server) AddNewPeer(addr string, stream uint32, permanent bool) error {
	// XXX(oga) duplicate oneshots?
	if permanent {
<<<<<<< HEAD
		for e := s.state.persistentPeers.Front(); e != nil; e = e.Next() {
			peer := e.Value.(*bmpeer.Peer)
			if peer.Logic().Addr().String() == addr {
=======
		for peer := range s.state.persistentPeers {
			if peer.addr == addr {
>>>>>>> 79c218fb
				return errors.New("peer already connected")
			}
		}
	}
	// TODO(oga) if too many, nuke a non-perm peer.
	if s.handleAddPeerMsg(newOutboundPeer(addr, s, stream, permanent, 0)) {
		return nil
	} else {
		return errors.New("failed to add peer")
	}
}

// handleQuery is the central handler for all queries and commands from other
// goroutines related to the peer state.
func (s *server) handleQuery(querymsg interface{}) {
	switch msg := querymsg.(type) {
	case getConnCountMsg:
		nconnected := int32(0)
		s.state.forAllPeers(func(p *bmpeer.Peer) {
			if p.Connected() {
				nconnected++
			}
		})
		msg.reply <- nconnected

	case addNodeMsg:
		msg.reply <- s.AddNewPeer(msg.addr, msg.stream, msg.permanent)

	case delNodeMsg:
		found := false
<<<<<<< HEAD
		for e := s.state.persistentPeers.Front(); e != nil; e = e.Next() {
			peer := e.Value.(*bmpeer.Peer)
			if peer.Logic().Addr().String() == msg.addr {
=======
		for peer := range s.state.persistentPeers {
			if peer.addr == msg.addr {
>>>>>>> 79c218fb
				// Keep group counts ok since we remove from
				// the list now.
				s.state.outboundGroups[addrmgr.GroupKey(peer.Logic().NetAddress())]--
				// This is ok because we are not continuing
				// to iterate so won't corrupt the loop.
				delete(s.state.persistentPeers, peer)
				peer.Disconnect()
				found = true
				break
			}
		}

		if found {
			msg.reply <- nil
		} else {
			msg.reply <- errors.New("peer not found")
		}

	// Request a list of the persistent (added) peers.
	case getAddedNodesMsg:
		// Respond with a slice of the relavent peers.
		peers := make([]*peer, 0, len(s.state.persistentPeers))
		for peer := range s.state.persistentPeers {
			peers = append(peers, peer)
		}
		msg.reply <- peers
	}
}

// listenHandler is the main listener which accepts incoming connections for the
// server. It must be run as a goroutine.
func (s *server) listenHandler(listener bmpeer.Listener) {
	for atomic.LoadInt32(&s.shutdown) == 0 {
		conn, err := listener.Accept()
		if err != nil {
			continue
		}
		s.newPeers <- newInboundPeer(s, conn)
	}
	s.wg.Done()
}

// // seedFromDNS uses DNS seeding to populate the address manager with peers.
// func (s *server) seedFromDNS() {
// 	addresses := make([]*wire.NetAddress, 10)
// 	i := 0
// 	ip := net.ParseIP("23.239.9.147")
// 	addresses[i] = new(wire.NetAddress)
// 	addresses[i].SetAddress(ip, 8444)
// 	i++
// 	ip = net.ParseIP("98.218.125.214")
// 	addresses[i] = new(wire.NetAddress)
// 	addresses[i].SetAddress(ip, 8444)
// 	i++
// 	ip = net.ParseIP("192.121.170.162")
// 	addresses[i] = new(wire.NetAddress)
// 	addresses[i].SetAddress(ip, 8444)
// 	i++
// 	ip = net.ParseIP("108.61.72.12")
// 	addresses[i] = new(wire.NetAddress)
// 	addresses[i].SetAddress(ip, 28444)
// 	i++
// 	ip = net.ParseIP("158.222.211.81")
// 	addresses[i] = new(wire.NetAddress)
// 	addresses[i].SetAddress(ip, 8080)
// 	i++
// 	ip = net.ParseIP("79.163.240.110")
// 	addresses[i] = new(wire.NetAddress)
// 	addresses[i].SetAddress(ip, 8446)
// 	i++
// 	ip = net.ParseIP("178.62.154.250")
// 	addresses[i] = new(wire.NetAddress)
// 	addresses[i].SetAddress(ip, 8444)
// 	i++
// 	ip = net.ParseIP("178.62.155.6")
// 	addresses[i] = new(wire.NetAddress)
// 	addresses[i].SetAddress(ip, 8444)
// 	i++
// 	ip = net.ParseIP("178.62.155.8")
// 	addresses[i] = new(wire.NetAddress)
// 	addresses[i].SetAddress(ip, 8444)
// 	i++
// 	ip = net.ParseIP("68.42.42.120")
// 	addresses[i] = new(wire.NetAddress)
// 	addresses[i].SetAddress(ip, 8444)
// 	s.addrManager.AddAddresses(addresses, addresses[0])
// }

// peerHandler is used to handle peer operations such as adding and removing
// peers to and from the server, banning peers, and broadcasting messages to
// peers. It must be run in a goroutine.
func (s *server) peerHandler() {
	// Start the address manager, needed by peers.
	// This is done here since their lifecycle is closely tied
	// to this handler and rather than adding more channels to sychronize
	// things, it's easier and slightly faster to simply start and stop
	// them in this handler.
	s.addrManager.Start()
	s.objectManager.Start()

	if MaxPeers < s.state.maxOutboundPeers {
		s.state.maxOutboundPeers = MaxPeers
	}

	// Add peers discovered through DNS to the address manager.
	// s.seedFromDNS()

	// if nothing else happens, wake us up soon.
	time.AfterFunc(10*time.Second, func() { s.wakeup <- struct{}{} })

	for {
		select {
		// New peers connected to the server.
		case p := <-s.newPeers:
			s.handleAddPeerMsg(p)

		// Disconnected peers.
		case p := <-s.donePeers:
			s.handleDonePeerMsg(p)

		// Peer to ban.
		case p := <-s.banPeers:
			s.handleBanPeerMsg(p)

		// New inventory to potentially be relayed to other peers.
		// TODO
		//case invMsg := <-s.relayInv:
		//	s.handleRelayInvMsg(invMsg)

		// Message to broadcast to all connected peers except those
		// which are excluded by the message.
		case bmsg := <-s.broadcast:
			s.handleBroadcastMsg(&bmsg)

		// Used by timers below to wake us back up.
		case <-s.wakeup:
			// left intentionally blank

		case qmsg := <-s.query:
			s.handleQuery(qmsg)

		// Shutdown the peer handler.
		case <-s.quit:
			// Shutdown peers.
			s.state.forAllPeers(func(p *bmpeer.Peer) {
				p.Disconnect()
			})
			s.addrManager.Stop()
			s.objectManager.Stop()
			s.wg.Done()
			return
		}

		// Only try connect to more peers if we actually need more.
		if !s.state.NeedMoreOutbound() ||
			atomic.LoadInt32(&s.shutdown) != 0 {
			continue
		}
		tries := 0
		for s.state.NeedMoreOutbound() &&
			atomic.LoadInt32(&s.shutdown) == 0 {

			nPeers := s.state.OutboundCount()
			if nPeers > MaxPeers {
				nPeers = MaxPeers
			}
			addr := s.addrManager.GetAddress("any")
			if addr == nil {
				break
			}
			key := addrmgr.GroupKey(addr.NetAddress())
			// Address will not be invalid, local or unroutable
			// because addrmanager rejects those on addition.
			// Just check that we don't already have an address
			// in the same group so that we are not connecting
			// to the same network segment at the expense of
			// others.
			if s.state.outboundGroups[key] != 0 {
				break
			}

			tries++
			// After 100 bad tries exit the loop and we'll try again
			// later.
			if tries > 100 {
				break
			}

			// XXX if we have limited that address skip

			// only allow recent nodes (10mins) after we failed 30
			// times
			if time.Now().After(addr.LastAttempt().Add(10*time.Minute)) &&
				tries < 30 {
				continue
			}

			addrStr := addrmgr.NetAddressKey(addr.NetAddress())

			tries = 0
			// any failure will be due to banned peers etc. we have
			// already checked that we have room for more peers.
			if s.handleAddPeerMsg(
				// Stream number 1 is hard-coded in here. Will have to handle
				// this more gracefully when we support streams.
				// TODO keep track of whether the peer is permanent and retry count.
				newOutboundPeer(addrStr, s, 1, false, 0)) {
			}
		}

		// We need more peers, wake up in ten seconds and try again.
		if s.state.NeedMoreOutbound() {
			time.AfterFunc(10*time.Second, func() {
				s.wakeup <- struct{}{}
			})
		}
	}
}

// BanPeer bans a peer that has already been connected to the server by ip.
func (s *server) BanPeer(p *bmpeer.Peer) {
	s.banPeers <- p
}

// RelayInventory relays the passed inventory to all connected peers that are
// not already known to have it.
func (s *server) RelayInventory(invVect *wire.InvVect, data interface{}) {
	s.relayInv <- relayMsg{invVect: invVect, data: data}
}

// BroadcastMessage sends msg to all peers currently connected to the server
// except those in the passed peers to exclude.
func (s *server) BroadcastMessage(msg wire.Message, exclPeers ...*peer) {
	// XXX: Need to determine if this is an alert that has already been
	// broadcast and refrain from broadcasting again.
	bmsg := broadcastMsg{message: msg, excludePeers: exclPeers}
	s.broadcast <- bmsg
}

// ConnectedCount returns the number of currently connected peers.
func (s *server) ConnectedCount() int32 {
	replyChan := make(chan int32)

	s.query <- getConnCountMsg{reply: replyChan}

	return <-replyChan
}

// AddedNodeInfo returns an array of structures
// describing the persistent (added) nodes.
func (s *server) AddedNodeInfo() []*peer {
	replyChan := make(chan []*peer)
	s.query <- getAddedNodesMsg{reply: replyChan}
	return <-replyChan
}

// AddAddr adds `addr' as a new outbound peer. If permanent is true then the
// peer will be persistent and reconnect if the connection is lost.
// It is an error to call this with an already existing peer.
func (s *server) AddAddr(addr string, stream uint32, permanent bool) error {
	replyChan := make(chan error)

	s.query <- addNodeMsg{addr: addr, stream: stream, permanent: permanent, reply: replyChan}

	return <-replyChan
}

// RemoveAddr removes `addr' from the list of persistent peers if present.
// An error will be returned if the peer was not found.
func (s *server) RemoveAddr(addr string) error {
	replyChan := make(chan error)

	s.query <- delNodeMsg{addr: addr, reply: replyChan}

	return <-replyChan
}

// NetTotals returns the sum of all bytes received and sent across the network
// for all peers. It is safe for concurrent access.
func (s *server) NetTotals() (uint64, uint64) {
	//TODO
	return 0, 0
}

// Start begins accepting connections from peers.
func (s *server) Start() {
	s.start(defaultPeers)
}

// start is the real start function. It takes parameters that can be exposed
// for testing purposes.
func (s *server) start(startPeers []*DefaultPeer) {
	// Already started?
	if atomic.AddInt32(&s.started, 1) != 1 {
		return
	}

	// Start all the listeners. There will not be any if listening is
	// disabled.
	for _, listener := range s.listeners {
		s.wg.Add(1)
		go s.listenHandler(listener)
	}

	// Start the peer handler which in turn starts the address manager and object manager.
	s.wg.Add(1)
	go s.peerHandler()

	for _, dp := range startPeers {
		s.AddNewPeer(dp.addr, dp.stream, dp.permanent)
	}
}

// Stop gracefully shuts down the server by stopping and disconnecting all
// peers and the main listener.
func (s *server) Stop() error {
	// Make sure this only happens once.
	if atomic.AddInt32(&s.shutdown, 1) != 1 {
		return nil
	}

	// Stop all the listeners. There will not be any listeners if
	// listening is disabled.
	for _, listener := range s.listeners {
		err := listener.Close()
		if err != nil {
			return err
		}
	}

	// Signal the remaining goroutines to quit.
	close(s.quit)
	return nil
}

// WaitForShutdown blocks until the main listener and peer handlers are stopped.
func (s *server) WaitForShutdown() {
	s.wg.Wait()
}

// parseListeners splits the list of listen addresses passed in addrs into
// IPv4 and IPv6 slices and returns them. This allows easy creation of the
// listeners on the correct interface "tcp4" and "tcp6". It also properly
// detects addresses which apply to "all interfaces" and adds the address to
// both slices.
func parseListeners(addrs []string) ([]string, []string, bool, error) {
	ipv4ListenAddrs := make([]string, 0, len(addrs)*2)
	ipv6ListenAddrs := make([]string, 0, len(addrs)*2)
	haveWildcard := false

	for _, addr := range addrs {
		host, _, err := net.SplitHostPort(addr)
		if err != nil {
			// Shouldn't happen due to already being normalized.
			return nil, nil, false, err
		}

		// Empty host or host of * on plan9 is both IPv4 and IPv6.
		if host == "" || (host == "*" && runtime.GOOS == "plan9") {
			ipv4ListenAddrs = append(ipv4ListenAddrs, addr)
			ipv6ListenAddrs = append(ipv6ListenAddrs, addr)
			haveWildcard = true
			continue
		}

		// Parse the IP.
		ip := net.ParseIP(host)
		if ip == nil {
			return nil, nil, false, fmt.Errorf("'%s' is not a "+
				"valid IP address", host)
		}

		// To4 returns nil when the IP is not an IPv4 address, so use
		// this determine the address type.
		if ip.To4() == nil {
			ipv6ListenAddrs = append(ipv6ListenAddrs, addr)
		} else {
			ipv4ListenAddrs = append(ipv4ListenAddrs, addr)
		}
	}
	return ipv4ListenAddrs, ipv6ListenAddrs, haveWildcard, nil
}

func NewServer(listenAddrs []string, db database.Db) (*server, error) {
	return newServer(listenAddrs, db, bmpeer.Listen)
}

// newServer returns a new bmd server configured to listen on addr for the
// bitmessage network. Use start to begin accepting connections from peers.
func newServer(listenAddrs []string, db database.Db,
	listen func(string, string) (bmpeer.Listener, error)) (*server, error) {

	nonce, err := wire.RandomUint64()
	if err != nil {
		return nil, err
	}

	// get data directory
	user, err := user.Current()
	if err != nil {
		return nil, fmt.Errorf("failed to get current user: %v", err)
	}
	dataDir := strings.Replace(DataDir, "$HOME", user.HomeDir, 1)

	amgr := addrmgr.New(dataDir, net.LookupIP)

	var listeners []bmpeer.Listener
	ipv4Addrs, ipv6Addrs, wildcard, err := parseListeners(listenAddrs)
	if err != nil {
		return nil, err
	}
	listeners = make([]bmpeer.Listener, 0, len(ipv4Addrs)+len(ipv6Addrs))
	discover := true

	// TODO(oga) nonstandard port...
	if wildcard {
		port := DefaultPort
		addrs, _ := net.InterfaceAddrs()
		for _, a := range addrs {
			ip, _, err := net.ParseCIDR(a.String())
			if err != nil {
				continue
			}
			// Stream number 1 is hard-coded in here. When we support streams,
			// this will need to be handled properly.
			na := wire.NewNetAddressIPPort(ip,
				uint16(port), 1, wire.SFNodeNetwork)
			if discover {
				err = amgr.AddLocalAddress(na, addrmgr.InterfacePrio)
			}
		}
	}

	for _, addr := range ipv4Addrs {
		listener, err := listen("tcp4", addr)
		if err != nil {
			continue
		}
		listeners = append(listeners, listener)

		if discover {
			if na, err := amgr.DeserializeNetAddress(addr); err == nil {
				err = amgr.AddLocalAddress(na, addrmgr.BoundPrio)
				if err != nil {
				}
			}
		}
	}

	for _, addr := range ipv6Addrs {
		listener, err := listen("tcp6", addr)
		if err != nil {
			continue
		}
		listeners = append(listeners, listener)
		if discover {
			if na, err := amgr.DeserializeNetAddress(addr); err == nil {
				err = amgr.AddLocalAddress(na, addrmgr.BoundPrio)
			}
		}
	}

	if len(listeners) == 0 {
		return nil, errors.New("no valid listen address")
	}

	s := server{
<<<<<<< HEAD
		nonce:                nonce,
		listeners:            listeners,
		addrManager:          amgr,
		state:                newPeerState(defaultMaxOutbound),
		newPeers:             make(chan *bmpeer.Peer, MaxPeers),
		donePeers:            make(chan *bmpeer.Peer, MaxPeers),
		banPeers:             make(chan *bmpeer.Peer, MaxPeers),
		wakeup:               make(chan struct{}),
		query:                make(chan interface{}),
		relayInv:             make(chan relayMsg, MaxPeers),
		broadcast:            make(chan broadcastMsg, MaxPeers),
		quit:                 make(chan struct{}),
		modifyRebroadcastInv: make(chan interface{}),
		objectManager:        &objectManager{
			requestedObjects: make(map[wire.ShaHash]*peer),
			msgChan:          make(chan interface{}),
			quit:             make(chan struct{}),
		},
		db:                   db, 
	}
	
	s.objectManager.server = &s
=======
		nonce:       nonce,
		listeners:   listeners,
		addrManager: amgr,
		state:       newPeerState(defaultMaxOutbound),
		newPeers:    make(chan *peer, MaxPeers),
		donePeers:   make(chan *peer, MaxPeers),
		banPeers:    make(chan *peer, MaxPeers),
		wakeup:      make(chan struct{}),
		query:       make(chan interface{}),
		relayInv:    make(chan relayMsg, MaxPeers),
		broadcast:   make(chan broadcastMsg, MaxPeers),
		quit:        make(chan struct{}),
		db:          db,
	}
	s.objectManager = newObjectManager(&s)
>>>>>>> 79c218fb

	return &s, nil
}<|MERGE_RESOLUTION|>--- conflicted
+++ resolved
@@ -73,9 +73,9 @@
 // The peerState is used by the server to keep track of what the peers it is
 // connected to are up to.
 type peerState struct {
-	peers            map[*peer]struct{}
-	outboundPeers    map[*peer]struct{}
-	persistentPeers  map[*peer]struct{}
+	peers            map[*bmpeer.Peer]struct{}
+	outboundPeers    map[*bmpeer.Peer]struct{}
+	persistentPeers  map[*bmpeer.Peer]struct{}
 	banned           map[string]time.Time
 	outboundGroups   map[string]int
 	maxOutboundPeers int
@@ -95,45 +95,30 @@
 }
 
 // forAllOutboundPeers is a helper function that runs closure on all outbound
-// peers known to peerState.
-<<<<<<< HEAD
+// peers known to peerState
 func (p *peerState) forAllOutboundPeers(closure func(p *bmpeer.Peer)) {
-	for e := p.outboundPeers.Front(); e != nil; e = e.Next() {
-		closure(e.Value.(*bmpeer.Peer))
-	}
-	for e := p.persistentPeers.Front(); e != nil; e = e.Next() {
-		closure(e.Value.(*bmpeer.Peer))
-=======
-func (p *peerState) forAllOutboundPeers(closure func(p *peer)) {
 	for e := range p.outboundPeers {
 		closure(e)
 	}
 	for e := range p.persistentPeers {
 		closure(e)
->>>>>>> 79c218fb
 	}
 }
 
 // forAllPeers is a helper function that runs closure on all peers known to
 // peerState.
-<<<<<<< HEAD
 func (p *peerState) forAllPeers(closure func(p *bmpeer.Peer)) {
-	for e := p.peers.Front(); e != nil; e = e.Next() {
-		closure(e.Value.(*bmpeer.Peer))
-=======
-func (p *peerState) forAllPeers(closure func(p *peer)) {
 	for e := range p.peers {
 		closure(e)
->>>>>>> 79c218fb
 	}
 	p.forAllOutboundPeers(closure)
 }
 
 func newPeerState(maxOutbound int) *peerState {
 	return &peerState{
-		peers:            make(map[*peer]struct{}),
-		persistentPeers:  make(map[*peer]struct{}),
-		outboundPeers:    make(map[*peer]struct{}),
+		peers:            make(map[*bmpeer.Peer]struct{}),
+		persistentPeers:  make(map[*bmpeer.Peer]struct{}),
+		outboundPeers:    make(map[*bmpeer.Peer]struct{}),
 		banned:           make(map[string]time.Time),
 		maxOutboundPeers: maxOutbound,
 		outboundGroups:   make(map[string]int),
@@ -161,28 +146,6 @@
 // server provides a bitmssage server for handling communications to and from
 // bitcoin peers.
 type server struct {
-<<<<<<< HEAD
-	nonce                uint64
-	listeners            []bmpeer.Listener
-	started              int32      // atomic
-	shutdown             int32      // atomic
-	shutdownSched        int32      // atomic
-	bytesMutex           sync.Mutex // For the following two fields.
-	addrManager          *addrmgr.AddrManager
-	objectManager        *objectManager
-	state                *peerState
-	modifyRebroadcastInv chan interface{}
-	newPeers             chan *bmpeer.Peer
-	donePeers            chan *bmpeer.Peer
-	banPeers             chan *bmpeer.Peer
-	wakeup               chan struct{}
-	query                chan interface{}
-	relayInv             chan relayMsg
-	broadcast            chan broadcastMsg
-	wg                   sync.WaitGroup
-	quit                 chan struct{}
-	db		             database.Db
-=======
 	nonce         uint64
 	listeners     []bmpeer.Listener
 	started       int32 // atomic
@@ -191,9 +154,9 @@
 	addrManager   *addrmgr.AddrManager
 	objectManager *objectManager
 	state         *peerState
-	newPeers      chan *peer
-	donePeers     chan *peer
-	banPeers      chan *peer
+	newPeers      chan *bmpeer.Peer
+	donePeers     chan *bmpeer.Peer
+	banPeers      chan *bmpeer.Peer
 	wakeup        chan struct{}
 	query         chan interface{}
 	relayInv      chan relayMsg
@@ -201,7 +164,6 @@
 	wg            sync.WaitGroup
 	quit          chan struct{}
 	db            database.Db
->>>>>>> 79c218fb
 }
 
 // randomUint16Number returns a random uint16 in a specified input range. Note
@@ -261,23 +223,13 @@
 	}
 
 	// Add the new peer and start it.
-<<<<<<< HEAD
 	if p.Logic().Inbound() {
-		s.state.peers.PushBack(p)
+		s.state.peers[p] = struct{}{}
 		p.Start()
 	} else {
 		s.state.outboundGroups[addrmgr.GroupKey(p.Logic().NetAddress())]++
 		if p.Persistent {
-			s.state.persistentPeers.PushBack(p)
-=======
-	if p.inbound {
-		s.state.peers[p] = struct{}{}
-		p.Start()
-	} else {
-		s.state.outboundGroups[addrmgr.GroupKey(p.na)]++
-		if p.persistent {
 			s.state.persistentPeers[p] = struct{}{}
->>>>>>> 79c218fb
 		} else {
 			s.state.outboundPeers[p] = struct{}{}
 		}
@@ -288,17 +240,11 @@
 
 // handleDonePeerMsg deals with peers that have signalled they are done. It is
 // invoked from the peerHandler goroutine.
-<<<<<<< HEAD
 func (s *server) handleDonePeerMsg(p *bmpeer.Peer) {
-	// TODO
-	/*var list *list.List
-=======
-func (s *server) handleDonePeerMsg(p *peer) {
-	var list map[*peer]struct{}
->>>>>>> 79c218fb
-	if p.persistent {
+	var list map[*bmpeer.Peer]struct{}
+	if p.Persistent {
 		list = s.state.persistentPeers
-	} else if p.inbound {
+	} else if p.Logic().Inbound() {
 		list = s.state.peers
 	} else {
 		list = s.state.outboundPeers
@@ -307,21 +253,19 @@
 		if e == p {
 			// Issue an asynchronous reconnect if the peer was a
 			// persistent outbound connection.
-			if !p.inbound && p.persistent && atomic.LoadInt32(&s.shutdown) == 0 {
-<<<<<<< HEAD
-				e.Value = newOutboundPeer(s, p.Addr(), true, p.retryCount+1, p.na.Stream)
-=======
-				e = newOutboundPeer(s, p.addr, true, p.retryCount+1, p.na.Stream)
->>>>>>> 79c218fb
+			if !p.Logic().Inbound() && p.Persistent && atomic.LoadInt32(&s.shutdown) == 0 {
+				// TODO handle the requirement to wait a certain amount of time. 
+				// TODO eventually we shouldn't work with addresses represented as strings at all. 
+				e = newOutboundPeer(p.Logic().Addr().String(), s, p.Logic().NetAddress().Stream, true, p.RetryCount+1)
 				return
 			}
-			if !p.inbound {
-				s.state.outboundGroups[addrmgr.GroupKey(p.na)]--
+			if !p.Logic().Inbound() {
+				s.state.outboundGroups[addrmgr.GroupKey(p.Logic().NetAddress())]--
 			}
 			delete(list, e)
 			return
 		}
-	}*/
+	}
 	// If we get here it means that either we didn't know about the peer
 	// or we purposefully deleted it.
 }
@@ -390,7 +334,7 @@
 }
 
 type getAddedNodesMsg struct {
-	reply chan []*peer
+	reply chan []*bmpeer.Peer
 }
 
 // AddNewPeer adds an ip address to the peer handler and adds permanent connections
@@ -400,14 +344,8 @@
 func (s *server) AddNewPeer(addr string, stream uint32, permanent bool) error {
 	// XXX(oga) duplicate oneshots?
 	if permanent {
-<<<<<<< HEAD
-		for e := s.state.persistentPeers.Front(); e != nil; e = e.Next() {
-			peer := e.Value.(*bmpeer.Peer)
+		for peer := range s.state.persistentPeers {
 			if peer.Logic().Addr().String() == addr {
-=======
-		for peer := range s.state.persistentPeers {
-			if peer.addr == addr {
->>>>>>> 79c218fb
 				return errors.New("peer already connected")
 			}
 		}
@@ -438,14 +376,8 @@
 
 	case delNodeMsg:
 		found := false
-<<<<<<< HEAD
-		for e := s.state.persistentPeers.Front(); e != nil; e = e.Next() {
-			peer := e.Value.(*bmpeer.Peer)
+		for peer := range s.state.persistentPeers {
 			if peer.Logic().Addr().String() == msg.addr {
-=======
-		for peer := range s.state.persistentPeers {
-			if peer.addr == msg.addr {
->>>>>>> 79c218fb
 				// Keep group counts ok since we remove from
 				// the list now.
 				s.state.outboundGroups[addrmgr.GroupKey(peer.Logic().NetAddress())]--
@@ -467,7 +399,7 @@
 	// Request a list of the persistent (added) peers.
 	case getAddedNodesMsg:
 		// Respond with a slice of the relavent peers.
-		peers := make([]*peer, 0, len(s.state.persistentPeers))
+		peers := make([]*bmpeer.Peer, 0, len(s.state.persistentPeers))
 		for peer := range s.state.persistentPeers {
 			peers = append(peers, peer)
 		}
@@ -696,8 +628,8 @@
 
 // AddedNodeInfo returns an array of structures
 // describing the persistent (added) nodes.
-func (s *server) AddedNodeInfo() []*peer {
-	replyChan := make(chan []*peer)
+func (s *server) AddedNodeInfo() []*bmpeer.Peer {
+	replyChan := make(chan []*bmpeer.Peer)
 	s.query <- getAddedNodesMsg{reply: replyChan}
 	return <-replyChan
 }
@@ -913,37 +845,13 @@
 	}
 
 	s := server{
-<<<<<<< HEAD
-		nonce:                nonce,
-		listeners:            listeners,
-		addrManager:          amgr,
-		state:                newPeerState(defaultMaxOutbound),
-		newPeers:             make(chan *bmpeer.Peer, MaxPeers),
-		donePeers:            make(chan *bmpeer.Peer, MaxPeers),
-		banPeers:             make(chan *bmpeer.Peer, MaxPeers),
-		wakeup:               make(chan struct{}),
-		query:                make(chan interface{}),
-		relayInv:             make(chan relayMsg, MaxPeers),
-		broadcast:            make(chan broadcastMsg, MaxPeers),
-		quit:                 make(chan struct{}),
-		modifyRebroadcastInv: make(chan interface{}),
-		objectManager:        &objectManager{
-			requestedObjects: make(map[wire.ShaHash]*peer),
-			msgChan:          make(chan interface{}),
-			quit:             make(chan struct{}),
-		},
-		db:                   db, 
-	}
-	
-	s.objectManager.server = &s
-=======
 		nonce:       nonce,
 		listeners:   listeners,
 		addrManager: amgr,
 		state:       newPeerState(defaultMaxOutbound),
-		newPeers:    make(chan *peer, MaxPeers),
-		donePeers:   make(chan *peer, MaxPeers),
-		banPeers:    make(chan *peer, MaxPeers),
+		newPeers:    make(chan *bmpeer.Peer, MaxPeers),
+		donePeers:   make(chan *bmpeer.Peer, MaxPeers),
+		banPeers:    make(chan *bmpeer.Peer, MaxPeers),
 		wakeup:      make(chan struct{}),
 		query:       make(chan interface{}),
 		relayInv:    make(chan relayMsg, MaxPeers),
@@ -952,7 +860,6 @@
 		db:          db,
 	}
 	s.objectManager = newObjectManager(&s)
->>>>>>> 79c218fb
 
 	return &s, nil
 }